use clap::Parser;
use regex::Regex;
use semver::Version;
use source::SourceActions;
use std::env;
use std::{collections::HashMap, process::exit};

mod error;
mod git;
mod source;
mod version;

const MAJOR_REGEX_PATTERN: &str = r"^(feat|refactor|perf)!:";
const MINOR_REGEX_PATTERN: &str = r"^(feat|refactor|perf):";
const PATCH_REGEX_PATTERN: &str = r"^fix:";

const GITHUB_ACTION_COMMIT_SHA_VAR: &str = "GITHUB_SHA";

<<<<<<< HEAD
fn get_closest_tag() -> Result<String, Error> {
    let output = Command::new("git")
        .arg("describe")
        .arg("--abbrev=0")
        .arg("--tags")
        .output()?;

    if !output.status.success() {
        let stderr = String::from_utf8_lossy(&output.stderr).to_string();
        return Err(Error::new(
            ErrorKind::Other,
            format!(
                "can not get closest tag: {} - code: {}",
                stderr,
                output.status.code().unwrap()
            ),
        ));
    }

    let stdout = String::from_utf8_lossy(&output.stdout).to_string();
    Ok(String::from(stdout.strip_suffix('\n').unwrap()))
}

fn get_tag_commit_sha(tag: &String) -> Result<String, Error> {
    let output = Command::new("git")
        .arg("rev-list")
        .args(["-n", "1"])
        .arg(tag)
        .output()?;

    if !output.status.success() {
        let stderr = String::from_utf8_lossy(&output.stderr).to_string();
        return Err(Error::new(
            ErrorKind::Other,
            format!(
                "can not get tag commit sha: {} - code: {}",
                stderr,
                output.status.code().unwrap()
            ),
        ));
    }

    let stdout = String::from_utf8_lossy(&output.stdout).to_string();
    Ok(String::from(stdout.strip_suffix('\n').unwrap()))
}

fn get_commit_messages(from_commit: &String, to_commit: &String) -> Result<Vec<String>, Error> {
    let output = Command::new("git")
        .arg("log")
        .arg("--format=%s")
        .arg(from_commit)
        .arg(to_commit)
        .output()?;

    if !output.status.success() {
        let stderr = String::from_utf8_lossy(&output.stderr).to_string();
        return Err(Error::new(
            ErrorKind::Other,
            format!(
                "can not get commit between '{}' and '{}', stderr: {} - code: {}",
                from_commit,
                to_commit,
                stderr,
                output.status.code().unwrap()
            ),
        ));
    }

    let stdout = String::from_utf8_lossy(&output.stdout).to_string();
    Ok(stdout.lines().map(|s| s.to_owned()).collect())
}

fn create_tag(tag: &String, tag_message: &String) -> Result<(), Error> {
    let output = Command::new("git")
        .arg("tag")
        .args(["-a", tag])
        .args(["-m", tag_message])
        .output()?;

    if !output.status.success() {
        let stderr = String::from_utf8_lossy(&output.stderr).to_string();
        return Err(Error::new(
            ErrorKind::Other,
            format!(
                "can not create tag '{}', stderr: {} - code: {}",
                tag,
                stderr,
                output.status.code().unwrap()
            ),
        ));
    }

    Ok(())
}

fn increment_patch(v: &mut Version) {
    v.patch += 1;
    v.pre = Prerelease::EMPTY;
    v.build = BuildMetadata::EMPTY;
}

fn increment_minor(v: &mut Version) {
    v.minor += 1;
    v.patch = 0;
    v.pre = Prerelease::EMPTY;
    v.build = BuildMetadata::EMPTY;
}
=======
#[derive(Parser, Debug)]
#[command(author, version, about, long_about = None)]
struct Args {
    // Create git annotated tag from populated version.
    #[arg(short, long, default_value = "false", default_missing_value = "true")]
    create_tag: bool,
>>>>>>> e04db30e

    // GitHUb repository identifier (owner/repo_name).
    // If pressent, this will use GitHub as the source to calculate a version bump.
    #[arg(short, long, default_value = None)]
    github_repo: Option<String>,
}

fn main() {
    let args = Args::parse();

    if let Err(error) = git::verify_git() {
        println!("{}", error);
        exit(1);
    }

    let current_commit_sha = match args.github_repo {
        Some(_) => match env::var(GITHUB_ACTION_COMMIT_SHA_VAR) {
            Ok(commit_sha) => commit_sha,
            Err(error) => {
                println!("{}", error);
                exit(1);
            }
        },
        None => match git::get_current_commit_sha() {
            Ok(current_commit) => current_commit,
            Err(error) => {
                println!("{}", error);
                exit(1);
            }
        },
    };

    let mut source: source::SourceKind = match args.github_repo {
        Some(repo) => source::SourceKind::Github(source::github::GithubSource::new(repo)),
        None => source::SourceKind::Git(source::git::GitSource::new()),
    };

    if let Err(error) = source.fetch_from_commit(current_commit_sha) {
        println!("{}", error);
        exit(1);
    };

    let source = source;
    let closest_tag = match source.get_closest_tag() {
        Ok(tag) => tag,
        Err(error) => {
            println!("{}", error);
            exit(1);
        }
    };

    let mut version = match Version::parse(closest_tag) {
        Ok(version) => version,
        Err(error) => {
            println!("{}", error);
            exit(1);
        }
    };

    let commit_messages = match source.get_commit_messages() {
        Ok(commit_messages) => commit_messages,
        Err(error) => {
            println!("{}", error);
            exit(1);
        }
    };

    let patterns: HashMap<version::IncrementKind, &'static str> = HashMap::from([
        (version::IncrementKind::Major, MAJOR_REGEX_PATTERN),
        (version::IncrementKind::Patch, PATCH_REGEX_PATTERN),
        (version::IncrementKind::Minor, MINOR_REGEX_PATTERN),
    ]);

    let mut increment_kind: Option<&version::IncrementKind> = None;
    for commit_message in commit_messages {
        for (kind, pattern) in &patterns {
            let re = Regex::new(pattern).unwrap();
            if re.is_match(commit_message.as_str()) {
                match kind {
                    version::IncrementKind::Major => {
                        increment_kind = Some(kind);
                        break;
                    }
                    version::IncrementKind::Patch => increment_kind = Some(kind),
                    version::IncrementKind::Minor => {
                        if increment_kind.is_some() {
                            continue;
                        }
                        increment_kind = Some(&version::IncrementKind::Minor)
                    }
                }
            }
        }
    }
    let increment_kind = increment_kind;

    if increment_kind.is_none() {
        println!("version bump not required");
        exit(0);
    }

    let kind = increment_kind.unwrap();
    print!("version change: {} -> ", version);
    match kind {
        version::IncrementKind::Major => version::increment_major(&mut version),
        version::IncrementKind::Minor => version::increment_minor(&mut version),
        version::IncrementKind::Patch => version::increment_patch(&mut version),
    }
    println!("{}", version);

    if !args.create_tag {
        exit(0);
    }

    let tag_message = format!("Version {}", version);
    let result = git::create_tag(&version.to_string(), &tag_message);
    match result {
        Err(error) => {
            println!("failed to create tag '{}', error: {}", version, error);
            exit(1);
        }
        Ok(_) => println!("tag '{}' created!", version),
    }
}<|MERGE_RESOLUTION|>--- conflicted
+++ resolved
@@ -16,122 +16,12 @@
 
 const GITHUB_ACTION_COMMIT_SHA_VAR: &str = "GITHUB_SHA";
 
-<<<<<<< HEAD
-fn get_closest_tag() -> Result<String, Error> {
-    let output = Command::new("git")
-        .arg("describe")
-        .arg("--abbrev=0")
-        .arg("--tags")
-        .output()?;
-
-    if !output.status.success() {
-        let stderr = String::from_utf8_lossy(&output.stderr).to_string();
-        return Err(Error::new(
-            ErrorKind::Other,
-            format!(
-                "can not get closest tag: {} - code: {}",
-                stderr,
-                output.status.code().unwrap()
-            ),
-        ));
-    }
-
-    let stdout = String::from_utf8_lossy(&output.stdout).to_string();
-    Ok(String::from(stdout.strip_suffix('\n').unwrap()))
-}
-
-fn get_tag_commit_sha(tag: &String) -> Result<String, Error> {
-    let output = Command::new("git")
-        .arg("rev-list")
-        .args(["-n", "1"])
-        .arg(tag)
-        .output()?;
-
-    if !output.status.success() {
-        let stderr = String::from_utf8_lossy(&output.stderr).to_string();
-        return Err(Error::new(
-            ErrorKind::Other,
-            format!(
-                "can not get tag commit sha: {} - code: {}",
-                stderr,
-                output.status.code().unwrap()
-            ),
-        ));
-    }
-
-    let stdout = String::from_utf8_lossy(&output.stdout).to_string();
-    Ok(String::from(stdout.strip_suffix('\n').unwrap()))
-}
-
-fn get_commit_messages(from_commit: &String, to_commit: &String) -> Result<Vec<String>, Error> {
-    let output = Command::new("git")
-        .arg("log")
-        .arg("--format=%s")
-        .arg(from_commit)
-        .arg(to_commit)
-        .output()?;
-
-    if !output.status.success() {
-        let stderr = String::from_utf8_lossy(&output.stderr).to_string();
-        return Err(Error::new(
-            ErrorKind::Other,
-            format!(
-                "can not get commit between '{}' and '{}', stderr: {} - code: {}",
-                from_commit,
-                to_commit,
-                stderr,
-                output.status.code().unwrap()
-            ),
-        ));
-    }
-
-    let stdout = String::from_utf8_lossy(&output.stdout).to_string();
-    Ok(stdout.lines().map(|s| s.to_owned()).collect())
-}
-
-fn create_tag(tag: &String, tag_message: &String) -> Result<(), Error> {
-    let output = Command::new("git")
-        .arg("tag")
-        .args(["-a", tag])
-        .args(["-m", tag_message])
-        .output()?;
-
-    if !output.status.success() {
-        let stderr = String::from_utf8_lossy(&output.stderr).to_string();
-        return Err(Error::new(
-            ErrorKind::Other,
-            format!(
-                "can not create tag '{}', stderr: {} - code: {}",
-                tag,
-                stderr,
-                output.status.code().unwrap()
-            ),
-        ));
-    }
-
-    Ok(())
-}
-
-fn increment_patch(v: &mut Version) {
-    v.patch += 1;
-    v.pre = Prerelease::EMPTY;
-    v.build = BuildMetadata::EMPTY;
-}
-
-fn increment_minor(v: &mut Version) {
-    v.minor += 1;
-    v.patch = 0;
-    v.pre = Prerelease::EMPTY;
-    v.build = BuildMetadata::EMPTY;
-}
-=======
 #[derive(Parser, Debug)]
 #[command(author, version, about, long_about = None)]
 struct Args {
     // Create git annotated tag from populated version.
     #[arg(short, long, default_value = "false", default_missing_value = "true")]
     create_tag: bool,
->>>>>>> e04db30e
 
     // GitHUb repository identifier (owner/repo_name).
     // If pressent, this will use GitHub as the source to calculate a version bump.
